# IITP Fact Reasoning API 정의서

본 문서는 '비정형 텍스트를 학습하여 쟁점별 사실과 논리적 근거 추론이 가능한 인공지능 원천기술' 과제 관련 각 모듈 API 연동에 관한 내용을 정의한다.

아래 모듈들은 모두 POST 방식으로 동작한다.

## 01-Summerization-CWNU

* 웹 API 정보: `http://220.68.54.38:12341` # 수정필요(현재 내부망에서만 접근 가능)

* 입력 파라미터
  * 03-PassageRetrieval의 출력과 동일

| Key           | Value      | Explanation                   |
| ------------- | ---------- | ----------------------------- |
| question      | dict       | (required) 질문               |
| ㄴ text       | str        | 질문 문장                     |
| ㄴ language   | str        | 질문 문장의 언어              |
| ㄴ domain     | str        | 질문의 분야                   |
| retrieved_doc | list[dict] | (required) 추출된 근거 문서들 |
| ㄴ doc_id     | str        | 데이터를 구분하기 위한 고유값 |
| ㄴ text       | str        | 문서 본문                     |
| ㄴ score      | float      | 문서와 질문의 점수            |

* 예시

```json
{
  "question":{
    "text":"데드풀 감독이랑 킬러의 보디가드 감독이 같은 사람이야?",
    "language":"kr",
    "domain":"common-sense"
  },
  "retrieved_doc":[
    {
      "doc_id":"sample_id_01",
      "text":"데드풀은 2016년 공개된 미국의 영화이다. 엑스맨 영화 시리즈의 여덟 번째 영화이며, 데드풀을 주인공으로 한 작품이다. 시각효과와 애니메이션 연출자였던 팀 밀러가 감독을 맡았고 렛 리스와 폴 워닉이 각본을 썼다. 주인공 웨이드 윌슨 / 데드풀 역에는 전작 《엑스맨 탄생: 울버린》에서 데드풀 역이었던 라이언 레이놀즈가 그대로 역할을 이어가며, 이외에 모레나 바카링, 에드 스크라인, T. J. 밀러, 지나 카라노 등이 출연하였다. 북미에서 2016년 2월 12일 개봉했다.",
      "score":0.642
    },
    {
      "doc_id":"sample_id_02",
      "text":"킬러의 보디가드는 2017년 미국의 액션 코미디 영화로, 살인청부업자와 그의 보디가드 콤비의 이야기를 그린다. 패트릭 휴스 감독이 연출하고 라이언 레이놀즈, 새뮤얼 L. 잭슨, 게리 올드먼, 엘로디 융, 살마 아예크가 출연한다.",
      "score":0.536
    },
    {
      "doc_id":"sample_id_03",
      "text":"패트릭 휴스는 오스트레일리아의 영화 감독이다. 대표작으로 영화 레드힐(2010), 익스펜더블 3(2012), 킬러의 보디가드(2017)가 있다.",
      "score":0.219
    }
    ]
}
```



## 02-KG2Text-CWNU

* 웹 API 정보: `http://220.68.54.38:12342` # 수정필요(현재 내부망에서만 접근 가능)

* 입력 파라미터
  * 06-KnowledgeMerging의 출력과 동일

| Key     | Value                    | Explanation                                               |
| ------- | ------------------------ | --------------------------------------------------------- |
| tirples | list[tuple(str,str,str)] | (required) 관계 트리플(subject, object, predicate) 리스트 |

* 예시

```json
{
  "triples":[
    ["팀 밀러","데드풀","감독"],
    ["패트릭 휴스","킬러의 보디가드","감독"],
    ["패트릭 휴스","영화 감독","직업"]
    ]
}
```



## 03-PassageRetrieval-KETI

* 웹 API 정보: `http://ketiair.com:10021/`

* 입력 파라미터

| Key               | Value | Explanation                                                  |
| ----------------- | ----- | ------------------------------------------------------------ |
| question          | dict  | (required) 질문                                              |
| ㄴ text           | str   | 질문 문장                                                    |
| ㄴ language       | str   | 질문 문장의 언어                                             |
| ㄴ domain         | str   | 질문의 분야                                                  |
| context | list[ list[ str, str ]]   | 컨텍스트 ([[title1, text1], [title2, text2], ...])                  |
| max_num_retrieved | int   | (optional) 반환할 최대 문서 수, default=10                   |
| max_hop           | int   | (optional) 최대 홉 제한, default=2                           |
| num_retrieved     | int   | (optional) 반환할 문서 수, 해당 옵션 설정 시 max_num_retrieved 옵션 무시, default=-1 |

<details>
<summary> * 입력 예시 (ko_common-sense) (click)</summary>
<div markdown="1">

```python
{
    'question': {
        'text': '2013년 오클랜드 레이더스의 새 쿼터백은 몇 년도에 태어났습니까?',
                'language': 'kr',
                'domain': 'common-sense',
    },
    'max_num_retrieved': 6,
    'context': [['앨런 밀러 (미식축구)',
                 ['앨런 밀러(1937년 6월 19일 ~ )는 전 대학 미식축구 풀백이다.',
                  '그는 보스턴 칼리지에서 대학 미식축구를 했다.',
                  '보스턴 칼리지에 있을 때, 밀러는 1959년에 올 이스트와 올 뉴잉글랜드 팀의 일원이었고 1958년과 '
                  '1959년에는 카톨릭 올 아메리칸 팀의 일원이었다.',
                  '밀러는 1959년 오멜리아 트로피 수상자로 뽑혔고 1960년 앨라배마주 모빌에서 열린 시니어볼 올스타 게임에서 '
                  '노스 스쿼드의 일원이었다.',
                  '많은 BC 선수들처럼, 그는 1960년 창단 첫 해에 아메리칸 풋볼 리그의 보스턴 패트리어츠와 프로 계약을 '
                  '맺었다.',
                  '밀러는 1960년에 패트리어츠의 선두 러셔였다.',
                  '1961년, 그는 AFL의 오클랜드 레이더스로 트레이드되었고, 1961년 AFL 올스타였다.',
                  '그는 1965년까지 레이더스 팀에서 뛰었다.',
                  '밀러는 1961년 AFL 올스타 팀, 1963-65년 오클랜드 레이더스 주장, 1965년 최우수 선수상을 '
                  '수상했다.']],
                ['데이비스 산 (오클랜드 주)',
                 ['마운트 데이비스(Mount Davis)는 미국 캘리포니아주 오클랜드에 있는 오클랜드-앨러메다 카운티 콜리세움의 '
                  '수용 인원 20,000명의 구역입니다.',
                  '이는 1995년 오클랜드 시의회의 요청으로 지어졌으며, LA 레이더스 미식축구팀을 오클랜드로 다시 데려오기 위한 '
                  '목적으로 지어졌으며, 전 오클랜드 레이더스 구단주 알 데이비스의 이름을 따서 명명되었다.',
                  '2006년부터 마운트 데이비스의 최상급 좌석은 오클랜드 애슬레틱스 야구 경기 내내 방수포로 덮여 있었다.',
                  '2013년부터는 오클랜드 레이더스 전 경기에서도 톱티어 좌석이 타프로 가려졌다.']],
                ['코너 쿡',
                 ['코너 쿡(Connor Cook, 1993년 1월 29일 ~ )은 미국 내셔널 풋볼 리그 오클랜드 레이더스의 '
                  '쿼터백이다.',
                  '2013년부터 2015년까지 미시간주 스파탄스에서 대학 미식축구 선수로 활약하며 주전 쿼터백으로 활약했다.',
                  '그는 미시간 주에서 통산 최다 우승 기록을 보유하고 있다.',
                  '쿡은 2016년 NFL 드래프트 4라운드에서 오클랜드 레이더스에 선발됐다.',
                  '쿡은 당초 데릭 카와 맷 맥글린의 3군 백업으로 활약한 뒤 2016년 미국프로축구연맹(NFL) 마지막 정규시즌 '
                  '레이더스전에서 카와 맥글린이 부상을 당한 뒤 첫 NFL 경기에 출전했다.',
                  '이어 휴스턴 텍사스를 상대로 한 레이더스 플레이오프 선발투수로 지명돼 NFL 역사상 첫 쿼터백으로 플레이오프 첫 '
                  '선발 등판했다.']],
                ['2017 오클랜드 해적 시즌',
                 ['2017 Oakland Raiders 시즌은 오클랜드 램프 프랜차이즈 (Oakland Raiders '
                  'Franchise)의 58 번째 전반적인 시즌, 프랜차이즈 (Franchise)의 48 번째 시즌, 오클랜드로 '
                  '돌아온 것부터 24 시즌, 잭 델 리오 (Jack Del Rio)',
                  '해적들은 1983 년부터 처음으로 클럽이 아직 로스 앤젤레스에 있었을 때 처음으로 첫 번째 AFC West '
                  'Title을 획득하고 있습니다.',
                  '해적들은 테네시 타이탄에서 9 월 10 일에 시즌을 시작했으며, 로스 앤젤레스 충전기에서 12 월 31 일 '
                  '시즌을 마쳤습니다.',
                  '그들이 2016 년에했던 것처럼 멕시코 시티에서 한 홈즈 게임을 할 것입니다.']],
                ['오클랜드 레이더스 감독 목록',
                 ['내셔널 풋볼 리그 오클랜드 레이더스에는 20명의 감독이 있었다.',
                  '라이더스 프랜차이즈는 1959년 미국 캘리포니아주 오클랜드에서 창단됐으며 1960년 NFL로 이적한 미네소타 '
                  '바이킹스의 대체 선수로 아메리칸 풋볼 리그(AFL)의 8번째 회원이 됐다.',
                  'Raiders는 AFL-NFL 합병 이후 1970년에 NFL에 합류했다.',
                  '그들은 오클랜드로 돌아가기 전 1982년과 1995년 사이에 로스앤젤레스에서 뛰었다.',
                  '라이더스는 2015시즌 말 현재 AFL과 NFL에서 총 56시즌 동안 852경기를 뛰었다.',
                  '이 경기에서 두 명의 코치가 팀과 함께 슈퍼볼 우승을 차지했다. 1976년 존 매든, 1980년과 1983년 톰 '
                  '플로레스.',
                  '1966년 존 라우치라는 한 코치가 AFL 챔피언십에서 우승했다.',
                  '다른 세 감독인 아트 셸, 존 그루든, 빌 캘러한도 레이더스를 플레이오프에 진출시켰다.',
                  '캘러한은 레이더스를 슈퍼볼로 이끌었다.',
                  '그는 감독으로서 첫 해에 이 일을 했다.']],
                ['테리 쿤즈',
                 ['테리 팀 쿤즈(Terry Tim Kunz, 1952년 10월 26일 ~ )는 전 미식축구 러닝백으로, 내셔널 '
                  '풋볼 리그의 오클랜드 레이더스 소속으로 한 시즌 뛰었다.',
                  '그는 1976년 NFL 드래프트 8라운드에서 오클랜드 레이더스에 의해 드래프트 되었다.',
                  '쿤즈는 콜로라도 볼더 대학교에서 대학 미식축구를 했고 콜로라도 휘트리지에 있는 휘트리지 고등학교에 다녔다.',
                  '그는 슈퍼볼 XI를 우승한 오클랜드 레이더스 팀의 일원이었다.']],
                ['2013년 오클랜드 레이더스 시즌입니다.',
                 ['오클랜드 레이더스 시즌은 내셔널 풋볼 리그 44번째 시즌이었고, 통산 54번째, 그리고 데니스 앨런 감독 밑에서 '
                  '두 번째였습니다.',
                  '4승 12패의 기록으로, 레이더스는 11년 연속 우승하지 못한 시즌을 보냈고 11년 연속 플레이오프에 진출하지 '
                  '못했습니다.',
                  '레이더스는 테렐 프라이어의 새로운 쿼터백으로 시즌을 맞이했습니다.',
                  '프라이어는 인상적인 패션으로 시즌을 시작했고, 인디애나폴리스 콜츠와의 1주차 경기에서 거의 역전승을 거뒀고, '
                  '2주차에는 잭슨빌 재규어스를 물리쳤습니다.',
                  '결국 팀과 프라이어는 식었고, 결국 휴스턴 텍산스와의 경기에서 프라이어가 매트 맥글로인 대신 벤치를 차지하게 '
                  '되었습니다.',
                  '이 경기 전에, 이글스 쿼터백 닉 폴스가 7개의 터치다운 패스를 던졌을 때, 이 경기는 레이더스가 역사상 가장 '
                  '많이 허용했던 터치다운 패스였어요.']],
                ['테렐 프라이어',
                 ['테렐 프라이어 시니어(Terrelle Prior Sr., 1989년 6월 20일 ~ )는 미식축구 내셔널 풋볼 '
                  '리그(NFL) 워싱턴 레드스킨스의 와이드 리시버이다.']],
                ['조 버겔',
                 ['조셉 존 버겔(Joseph John Bugel, 1940년 3월 10일 ~ )은 전 미식축구 코치이자 대학 '
                  '선수로 46년 동안 대학과 프로 스포츠에서 다양한 코치직을 역임했다.',
                  '내셔널 풋볼 리그(NFL)에서 두 차례 사령탑을 맡았지만 1981년부터 1989년까지, 2004년부터 '
                  '2009년까지 워싱턴 레드스킨스에서 가장 주목받는 NFL 역사상 최고의 공격 라인 코치 중 하나로 널리 인정받고 '
                  '있다.',
                  '그는 디트로이트 라이온스 1975–76, 휴스턴 오일러스 1977–80, 워싱턴 레드스킨스 1981–89, '
                  '오클랜드 레이더스 1995–96, 샌디에이고 차저스 1998–2001 및 레드스킨스의 공격 라인 코치 또는 '
                  '어시스턴트를 2004년부터 다시 역임했습니다.',
                  '그는 또한 피닉스 카디널스(1990–93)와 오클랜드 레이더스(1997)의 감독을 역임했다.',
                  '부겔은 피닉스 카디널스와 오클랜드 레이더스의 감독으로 5시즌 동안 56패 24승 기록을 세웠다.',
                  '그는 1982년 레드스킨스의 훈련 캠프에서 공격 라인 유닛으로 불렸던 별명인 "The Hogs"를 만든 것으로 '
                  '가장 잘 알려져 있다.',
                  '부겔은 "보스 호그"라는 별명으로 알려져 있다.']],
                ['1980년 오클랜드 레이더스 시즌',
                 ['1980년 오클랜드 레이더스 시즌은 팀이 1979년부터 9승 7패의 성적을 올리려고 노력하면서 시작되었다.',
                  '오클랜드 레이더스 프랜차이즈의 20주년 기념일이었고 그들의 두 번째 슈퍼볼 우승으로 끝이 났다.',
                  '시즌이 시작되기 전에 알 데이비스는 레이더스를 오클랜드에서 로스앤젤레스로 이전할 계획을 발표했다.',
                  '그러나 피트 로젤 NFL 커미셔너는 접근금지 명령을 내려 이를 저지했다.',
                  '그는 심지어 알 데이비스를 주인으로 내보내려고도 했다. 이 사건이 법정으로 넘어갔기 때문이다.',
                  '오클랜드에서 뛰고 있는 레이더스는 케니 스태블러에게 휴스턴 오일러스로부터 댄 파스토리니를 인수한 후 새로운 '
                  '쿼터백으로 시즌을 맞이했다.',
                  '그러나 파스토리니가 부상을 입고 짐 플런켓이 교체되면서 파스토리니가 고전했고 레이더스 팀은 2-3으로 뒤졌다.',
                  '플런켓이 레이더스 공격에 적중했음을 증명했습니다.',
                  '수비진은 가로채기(35개), 턴오버(52개), 캐리당 야드(3.4YPA) 등에서 리그 선두를 달렸다.',
                  '레스터 헤이즈는 13번의 가로채기로 NFL을 이끌었다.',
                  '이 팀은 11승 5패로 6연승을 거두며 와일드카드로 플레이오프에 진출했다.',
                  '와일드 카드 게임에서 라이더스는 오클랜드에서 휴스턴 오일러스를 27-7로 꺾었다. 라이더스의 수비가 전 팀 '
                  '동료인 케니 스테이블러를 두 번 따돌렸기 때문이다.',
                  '기온이 영하 30도를 기록하는 혹한의 날씨 속에서 경기를 하던 레이더스는 클리블랜드에서 벌어진 수비전에서 '
                  '브라운스를 14-12로 대파했다.',
                  '샌디에이고에서 열리는 AFC 챔피언십 게임에서는 레이더스가 차저스를 34-27로 꺾고 AFC 와일드카드로서는 '
                  '처음으로 슈퍼볼에 진출하게 되면서 승부차기가 될 것이다.',
                  '짐 플런켓의 MVP 성적과 로드 마틴의 3개의 가로채기로 두드러진 레이더스는 슈퍼볼 15에서 필라델피아 이글스를 '
                  '27대 10으로 물리쳤다.']]],
}
```
</div>
</details>

<details>
<summary> * 출력 예시 (ko_common-sense) (click)</summary>
<div markdown="1">

```python
{'num_retrieved_doc': 4,
 'retrieved_doc': [{'text': '코너 쿡(Connor Cook, 1993년 1월 29일 ~ )은 미국 내셔널 풋볼 리그 '
                            '오클랜드 레이더스의 쿼터백이다. 2013년부터 2015년까지 미시간주 스파탄스에서 대학 '
                            '미식축구 선수로 활약하며 주전 쿼터백으로 활약했다. 그는 미시간 주에서 통산 최다 우승 '
                            '기록을 보유하고 있다. 쿡은 2016년 NFL 드래프트 4라운드에서 오클랜드 레이더스에 '
                            '선발됐다. 쿡은 당초 데릭 카와 맷 맥글린의 3군 백업으로 활약한 뒤 2016년 '
                            '미국프로축구연맹(NFL) 마지막 정규시즌 레이더스전에서 카와 맥글린이 부상을 당한 뒤 첫 '
                            'NFL 경기에 출전했다. 이어 휴스턴 텍사스를 상대로 한 레이더스 플레이오프 선발투수로 '
                            '지명돼 NFL 역사상 첫 쿼터백으로 플레이오프 첫 선발 등판했다.',
                    'title': '코너 쿡'},
                   {'text': '오클랜드 레이더스 시즌은 내셔널 풋볼 리그 44번째 시즌이었고, 통산 54번째, 그리고 '
                            '데니스 앨런 감독 밑에서 두 번째였습니다. 4승 12패의 기록으로, 레이더스는 11년 '
                            '연속 우승하지 못한 시즌을 보냈고 11년 연속 플레이오프에 진출하지 못했습니다. '
                            '레이더스는 테렐 프라이어의 새로운 쿼터백으로 시즌을 맞이했습니다. 프라이어는 인상적인 '
                            '패션으로 시즌을 시작했고, 인디애나폴리스 콜츠와의 1주차 경기에서 거의 역전승을 거뒀고, '
                            '2주차에는 잭슨빌 재규어스를 물리쳤습니다. 결국 팀과 프라이어는 식었고, 결국 휴스턴 '
                            '텍산스와의 경기에서 프라이어가 매트 맥글로인 대신 벤치를 차지하게 되었습니다. 이 경기 '
                            '전에, 이글스 쿼터백 닉 폴스가 7개의 터치다운 패스를 던졌을 때, 이 경기는 레이더스가 '
                            '역사상 가장 많이 허용했던 터치다운 패스였어요.',
                    'title': '2013년 오클랜드 레이더스 시즌입니다.'},
                   {'text': '테렐 프라이어 시니어(Terrelle Prior Sr., 1989년 6월 20일 ~ )는 '
                            '미식축구 내셔널 풋볼 리그(NFL) 워싱턴 레드스킨스의 와이드 리시버이다.',
                    'title': '테렐 프라이어'},
                   {'text': '내셔널 풋볼 리그 오클랜드 레이더스에는 20명의 감독이 있었다. 라이더스 프랜차이즈는 '
                            '1959년 미국 캘리포니아주 오클랜드에서 창단됐으며 1960년 NFL로 이적한 미네소타 '
                            '바이킹스의 대체 선수로 아메리칸 풋볼 리그(AFL)의 8번째 회원이 됐다. '
                            'Raiders는 AFL-NFL 합병 이후 1970년에 NFL에 합류했다. 그들은 '
                            '오클랜드로 돌아가기 전 1982년과 1995년 사이에 로스앤젤레스에서 뛰었다. 라이더스는 '
                            '2015시즌 말 현재 AFL과 NFL에서 총 56시즌 동안 852경기를 뛰었다. 이 '
                            '경기에서 두 명의 코치가 팀과 함께 슈퍼볼 우승을 차지했다. 1976년 존 매든, '
                            '1980년과 1983년 톰 플로레스. 1966년 존 라우치라는 한 코치가 AFL '
                            '챔피언십에서 우승했다. 다른 세 감독인 아트 셸, 존 그루든, 빌 캘러한도 레이더스를 '
                            '플레이오프에 진출시켰다. 캘러한은 레이더스를 슈퍼볼로 이끌었다. 그는 감독으로서 첫 해에 '
                            '이 일을 했다.',
                    'title': '오클랜드 레이더스 감독 목록'}],
 'top_n_candidates': [[{'text': '코너 쿡(Connor Cook, 1993년 1월 29일 ~ )은 미국 내셔널 풋볼 '
                                '리그 오클랜드 레이더스의 쿼터백이다. 2013년부터 2015년까지 미시간주 '
                                '스파탄스에서 대학 미식축구 선수로 활약하며 주전 쿼터백으로 활약했다. 그는 미시간 '
                                '주에서 통산 최다 우승 기록을 보유하고 있다. 쿡은 2016년 NFL 드래프트 '
                                '4라운드에서 오클랜드 레이더스에 선발됐다. 쿡은 당초 데릭 카와 맷 맥글린의 3군 '
                                '백업으로 활약한 뒤 2016년 미국프로축구연맹(NFL) 마지막 정규시즌 '
                                '레이더스전에서 카와 맥글린이 부상을 당한 뒤 첫 NFL 경기에 출전했다. 이어 '
                                '휴스턴 텍사스를 상대로 한 레이더스 플레이오프 선발투수로 지명돼 NFL 역사상 첫 '
                                '쿼터백으로 플레이오프 첫 선발 등판했다.',
                        'title': '코너 쿡'},
                       {'text': '오클랜드 레이더스 시즌은 내셔널 풋볼 리그 44번째 시즌이었고, 통산 54번째, '
                                '그리고 데니스 앨런 감독 밑에서 두 번째였습니다. 4승 12패의 기록으로, '
                                '레이더스는 11년 연속 우승하지 못한 시즌을 보냈고 11년 연속 플레이오프에 '
                                '진출하지 못했습니다. 레이더스는 테렐 프라이어의 새로운 쿼터백으로 시즌을 '
                                '맞이했습니다. 프라이어는 인상적인 패션으로 시즌을 시작했고, 인디애나폴리스 '
                                '콜츠와의 1주차 경기에서 거의 역전승을 거뒀고, 2주차에는 잭슨빌 재규어스를 '
                                '물리쳤습니다. 결국 팀과 프라이어는 식었고, 결국 휴스턴 텍산스와의 경기에서 '
                                '프라이어가 매트 맥글로인 대신 벤치를 차지하게 되었습니다. 이 경기 전에, 이글스 '
                                '쿼터백 닉 폴스가 7개의 터치다운 패스를 던졌을 때, 이 경기는 레이더스가 역사상 '
                                '가장 많이 허용했던 터치다운 패스였어요.',
                        'title': '2013년 오클랜드 레이더스 시즌입니다.'}],
                      [{'text': '코너 쿡(Connor Cook, 1993년 1월 29일 ~ )은 미국 내셔널 풋볼 '
                                '리그 오클랜드 레이더스의 쿼터백이다. 2013년부터 2015년까지 미시간주 '
                                '스파탄스에서 대학 미식축구 선수로 활약하며 주전 쿼터백으로 활약했다. 그는 미시간 '
                                '주에서 통산 최다 우승 기록을 보유하고 있다. 쿡은 2016년 NFL 드래프트 '
                                '4라운드에서 오클랜드 레이더스에 선발됐다. 쿡은 당초 데릭 카와 맷 맥글린의 3군 '
                                '백업으로 활약한 뒤 2016년 미국프로축구연맹(NFL) 마지막 정규시즌 '
                                '레이더스전에서 카와 맥글린이 부상을 당한 뒤 첫 NFL 경기에 출전했다. 이어 '
                                '휴스턴 텍사스를 상대로 한 레이더스 플레이오프 선발투수로 지명돼 NFL 역사상 첫 '
                                '쿼터백으로 플레이오프 첫 선발 등판했다.',
                        'title': '코너 쿡'},
                       {'text': '테렐 프라이어 시니어(Terrelle Prior Sr., 1989년 6월 20일 '
                                '~ )는 미식축구 내셔널 풋볼 리그(NFL) 워싱턴 레드스킨스의 와이드 '
                                '리시버이다.',
                        'title': '테렐 프라이어'}],
                      [{'text': '테렐 프라이어 시니어(Terrelle Prior Sr., 1989년 6월 20일 '
                                '~ )는 미식축구 내셔널 풋볼 리그(NFL) 워싱턴 레드스킨스의 와이드 '
                                '리시버이다.',
                        'title': '테렐 프라이어'},
                       {'text': '오클랜드 레이더스 시즌은 내셔널 풋볼 리그 44번째 시즌이었고, 통산 54번째, '
                                '그리고 데니스 앨런 감독 밑에서 두 번째였습니다. 4승 12패의 기록으로, '
                                '레이더스는 11년 연속 우승하지 못한 시즌을 보냈고 11년 연속 플레이오프에 '
                                '진출하지 못했습니다. 레이더스는 테렐 프라이어의 새로운 쿼터백으로 시즌을 '
                                '맞이했습니다. 프라이어는 인상적인 패션으로 시즌을 시작했고, 인디애나폴리스 '
                                '콜츠와의 1주차 경기에서 거의 역전승을 거뒀고, 2주차에는 잭슨빌 재규어스를 '
                                '물리쳤습니다. 결국 팀과 프라이어는 식었고, 결국 휴스턴 텍산스와의 경기에서 '
                                '프라이어가 매트 맥글로인 대신 벤치를 차지하게 되었습니다. 이 경기 전에, 이글스 '
                                '쿼터백 닉 폴스가 7개의 터치다운 패스를 던졌을 때, 이 경기는 레이더스가 역사상 '
                                '가장 많이 허용했던 터치다운 패스였어요.',
                        'title': '2013년 오클랜드 레이더스 시즌입니다.'}],
                      [{'text': '내셔널 풋볼 리그 오클랜드 레이더스에는 20명의 감독이 있었다. 라이더스 '
                                '프랜차이즈는 1959년 미국 캘리포니아주 오클랜드에서 창단됐으며 1960년 '
                                'NFL로 이적한 미네소타 바이킹스의 대체 선수로 아메리칸 풋볼 리그(AFL)의 '
                                '8번째 회원이 됐다. Raiders는 AFL-NFL 합병 이후 1970년에 '
                                'NFL에 합류했다. 그들은 오클랜드로 돌아가기 전 1982년과 1995년 사이에 '
                                '로스앤젤레스에서 뛰었다. 라이더스는 2015시즌 말 현재 AFL과 NFL에서 총 '
                                '56시즌 동안 852경기를 뛰었다. 이 경기에서 두 명의 코치가 팀과 함께 슈퍼볼 '
                                '우승을 차지했다. 1976년 존 매든, 1980년과 1983년 톰 플로레스. '
                                '1966년 존 라우치라는 한 코치가 AFL 챔피언십에서 우승했다. 다른 세 감독인 '
                                '아트 셸, 존 그루든, 빌 캘러한도 레이더스를 플레이오프에 진출시켰다. 캘러한은 '
                                '레이더스를 슈퍼볼로 이끌었다. 그는 감독으로서 첫 해에 이 일을 했다.',
                        'title': '오클랜드 레이더스 감독 목록'},
                       {'text': '오클랜드 레이더스 시즌은 내셔널 풋볼 리그 44번째 시즌이었고, 통산 54번째, '
                                '그리고 데니스 앨런 감독 밑에서 두 번째였습니다. 4승 12패의 기록으로, '
                                '레이더스는 11년 연속 우승하지 못한 시즌을 보냈고 11년 연속 플레이오프에 '
                                '진출하지 못했습니다. 레이더스는 테렐 프라이어의 새로운 쿼터백으로 시즌을 '
                                '맞이했습니다. 프라이어는 인상적인 패션으로 시즌을 시작했고, 인디애나폴리스 '
                                '콜츠와의 1주차 경기에서 거의 역전승을 거뒀고, 2주차에는 잭슨빌 재규어스를 '
                                '물리쳤습니다. 결국 팀과 프라이어는 식었고, 결국 휴스턴 텍산스와의 경기에서 '
                                '프라이어가 매트 맥글로인 대신 벤치를 차지하게 되었습니다. 이 경기 전에, 이글스 '
                                '쿼터백 닉 폴스가 7개의 터치다운 패스를 던졌을 때, 이 경기는 레이더스가 역사상 '
                                '가장 많이 허용했던 터치다운 패스였어요.',
                        'title': '2013년 오클랜드 레이더스 시즌입니다.'}],
                      [{'text': '오클랜드 레이더스 시즌은 내셔널 풋볼 리그 44번째 시즌이었고, 통산 54번째, '
                                '그리고 데니스 앨런 감독 밑에서 두 번째였습니다. 4승 12패의 기록으로, '
                                '레이더스는 11년 연속 우승하지 못한 시즌을 보냈고 11년 연속 플레이오프에 '
                                '진출하지 못했습니다. 레이더스는 테렐 프라이어의 새로운 쿼터백으로 시즌을 '
                                '맞이했습니다. 프라이어는 인상적인 패션으로 시즌을 시작했고, 인디애나폴리스 '
                                '콜츠와의 1주차 경기에서 거의 역전승을 거뒀고, 2주차에는 잭슨빌 재규어스를 '
                                '물리쳤습니다. 결국 팀과 프라이어는 식었고, 결국 휴스턴 텍산스와의 경기에서 '
                                '프라이어가 매트 맥글로인 대신 벤치를 차지하게 되었습니다. 이 경기 전에, 이글스 '
                                '쿼터백 닉 폴스가 7개의 터치다운 패스를 던졌을 때, 이 경기는 레이더스가 역사상 '
                                '가장 많이 허용했던 터치다운 패스였어요.',
                        'title': '2013년 오클랜드 레이더스 시즌입니다.'},
                       {'text': '테렐 프라이어 시니어(Terrelle Prior Sr., 1989년 6월 20일 '
                                '~ )는 미식축구 내셔널 풋볼 리그(NFL) 워싱턴 레드스킨스의 와이드 '
                                '리시버이다.',
                        'title': '테렐 프라이어'}],
                      [{'text': '내셔널 풋볼 리그 오클랜드 레이더스에는 20명의 감독이 있었다. 라이더스 '
                                '프랜차이즈는 1959년 미국 캘리포니아주 오클랜드에서 창단됐으며 1960년 '
                                'NFL로 이적한 미네소타 바이킹스의 대체 선수로 아메리칸 풋볼 리그(AFL)의 '
                                '8번째 회원이 됐다. Raiders는 AFL-NFL 합병 이후 1970년에 '
                                'NFL에 합류했다. 그들은 오클랜드로 돌아가기 전 1982년과 1995년 사이에 '
                                '로스앤젤레스에서 뛰었다. 라이더스는 2015시즌 말 현재 AFL과 NFL에서 총 '
                                '56시즌 동안 852경기를 뛰었다. 이 경기에서 두 명의 코치가 팀과 함께 슈퍼볼 '
                                '우승을 차지했다. 1976년 존 매든, 1980년과 1983년 톰 플로레스. '
                                '1966년 존 라우치라는 한 코치가 AFL 챔피언십에서 우승했다. 다른 세 감독인 '
                                '아트 셸, 존 그루든, 빌 캘러한도 레이더스를 플레이오프에 진출시켰다. 캘러한은 '
                                '레이더스를 슈퍼볼로 이끌었다. 그는 감독으로서 첫 해에 이 일을 했다.',
                        'title': '오클랜드 레이더스 감독 목록'},
                       {'text': '테렐 프라이어 시니어(Terrelle Prior Sr., 1989년 6월 20일 '
                                '~ )는 미식축구 내셔널 풋볼 리그(NFL) 워싱턴 레드스킨스의 와이드 '
                                '리시버이다.',
                        'title': '테렐 프라이어'}]]}
```
</div>
</details>

<details>
<summary> * 입력 예시 (en_common-sense) (click)</summary>
<div markdown="1">

```python
{
    'question': {
        "text": 'Were Scott Derrickson and Ed Wood of the same nationality?',
        'language': 'en',
        'domain': 'common-sense',
    },
    'max_num_retrieved': 6,
    'context': [
        [
            'Ed Wood (film)',
            [
                'Ed Wood is a 1994 American biographical period comedy-drama film directed and produced by Tim Burton, and starring Johnny Depp as cult filmmaker Ed Wood.',
                " The film concerns the period in Wood's life when he made his best-known films as well as his relationship with actor Bela Lugosi, played by Martin Landau.",
                ' Sarah Jessica Parker, Patricia Arquette, Jeffrey Jones, Lisa Marie, and Bill Murray are among the supporting cast.'
            ]
        ],
        [
            'Scott Derrickson',
            [
                'Scott Derrickson (born July 16, 1966) is an American director, screenwriter and producer.',
                ' He lives in Los Angeles, California.',
                ' He is best known for directing horror films such as "Sinister", "The Exorcism of Emily Rose", and "Deliver Us From Evil", as well as the 2016 Marvel Cinematic Universe installment, "Doctor Strange."'
            ]
        ],
        [
            'Woodson, Arkansas',
            [
                'Woodson is a census-designated place (CDP) in Pulaski County, Arkansas, in the United States.',
                ' Its population was 403 at the 2010 census.',
                ' It is part of the Little Rock–North Little Rock–Conway Metropolitan Statistical Area.',
                ' Woodson and its accompanying Woodson Lake and Wood Hollow are the namesake for Ed Wood Sr., a prominent plantation owner, trader, and businessman at the turn of the 20th century.',
                ' Woodson is adjacent to the Wood Plantation, the largest of the plantations own by Ed Wood Sr.'
            ]
        ],
        [
            'Tyler Bates',
            [
                'Tyler Bates (born June 5, 1965) is an American musician, music producer, and composer for films, television, and video games.',
                ' Much of his work is in the action and horror film genres, with films like "Dawn of the Dead, 300, Sucker Punch," and "John Wick."',
                ' He has collaborated with directors like Zack Snyder, Rob Zombie, Neil Marshall, William Friedkin, Scott Derrickson, and James Gunn.',
                ' With Gunn, he has scored every one of the director\'s films; including "Guardians of the Galaxy", which became one of the highest grossing domestic movies of 2014, and its 2017 sequel.',
                ' In addition, he is also the lead guitarist of the American rock band Marilyn Manson, and produced its albums "The Pale Emperor" and "Heaven Upside Down".'
            ]
        ],
        [
            'Ed Wood',
            [
                'Edward Davis Wood Jr. (October 10, 1924 – December 10, 1978) was an American filmmaker, actor, writer, producer, and director.'
            ]
        ],
        [
            'Deliver Us from Evil (2014 film)',
            [
                'Deliver Us from Evil is a 2014 American supernatural horror film directed by Scott Derrickson and produced by Jerry Bruckheimer.',
                ' The film is officially based on a 2001 non-fiction book entitled "Beware the Night" by Ralph Sarchie and Lisa Collier Cool, and its marketing campaign highlighted that it was "inspired by actual accounts".',
                ' The film stars Eric Bana, Édgar Ramírez, Sean Harris, Olivia Munn, and Joel McHale in the main roles and was released on July 2, 2014.'
            ]
        ],
        [
            'Adam Collis',
            [
                'Adam Collis is an American filmmaker and actor.',
                ' He attended the Duke University from 1986 to 1990 and the University of California, Los Angeles from 2007 to 2010.',
                ' He also studied cinema at the University of Southern California from 1991 to 1997.',
                ' Collis first work was the assistant director for the Scott Derrickson\'s short "Love in the Ruins" (1995).',
                ' In 1998, he played "Crankshaft" in Eric Koyanagi\'s "Hundred Percent".'
            ]
        ],
        [
            'Sinister (film)',
            [
                'Sinister is a 2012 supernatural horror film directed by Scott Derrickson and written by Derrickson and C. Robert Cargill.',
                ' It stars Ethan Hawke as fictional true-crime writer Ellison Oswalt who discovers a box of home movies in his attic that puts his family in danger.'
            ]
        ],
        [
            'Conrad Brooks',
            [
                'Conrad Brooks (born Conrad Biedrzycki on January 3, 1931 in Baltimore, Maryland) is an American actor.',
                ' He moved to Hollywood, California in 1948 to pursue a career in acting.',
                ' He got his start in movies appearing in Ed Wood films such as "Plan 9 from Outer Space", "Glen or Glenda", and "Jail Bait."',
                ' He took a break from acting during the 1960s and 1970s but due to the ongoing interest in the films of Ed Wood, he reemerged in the 1980s and has become a prolific actor.',
                ' He also has since gone on to write, produce and direct several films.'
            ]
        ],
        [
            'Doctor Strange (2016 film)',
            [
                'Doctor Strange is a 2016 American superhero film based on the Marvel Comics character of the same name, produced by Marvel Studios and distributed by Walt Disney Studios Motion Pictures.',
                ' It is the fourteenth film of the Marvel Cinematic Universe (MCU).',
                ' The film was directed by Scott Derrickson, who wrote it with Jon Spaihts and C. Robert Cargill, and stars Benedict Cumberbatch as Stephen Strange, along with Chiwetel Ejiofor, Rachel McAdams, Benedict Wong, Michael Stuhlbarg, Benjamin Bratt, Scott Adkins, Mads Mikkelsen, and Tilda Swinton.',
                ' In "Doctor Strange", surgeon Strange learns the mystic arts after a career-ending car accident.'
            ]
        ]
    ],
}
```
</div>
</details>

<details>
<summary> * 출력 예시 (en_common-sense) (click)</summary>
<div markdown="1">

```python
{'num_retrieved_doc': 6,
 'retrieved_doc': [{'text': 'Scott Derrickson (born July 16, 1966) is an '
                            'American director, screenwriter and producer.  He '
                            'lives in Los Angeles, California.  He is best '
                            'known for directing horror films such as '
                            '"Sinister", "The Exorcism of Emily Rose", and '
                            '"Deliver Us From Evil", as well as the 2016 '
                            'Marvel Cinematic Universe installment, "Doctor '
                            'Strange."',
                    'title': 'Scott Derrickson'},
                   {'text': 'Edward Davis Wood Jr. (October 10, 1924 – '
                            'December 10, 1978) was an American filmmaker, '
                            'actor, writer, producer, and director.',
                    'title': 'Ed Wood'},
                   {'text': 'Adam Collis is an American filmmaker and actor.  '
                            'He attended the Duke University from 1986 to 1990 '
                            'and the University of California, Los Angeles '
                            'from 2007 to 2010.  He also studied cinema at the '
                            'University of Southern California from 1991 to '
                            '1997.  Collis first work was the assistant '
                            'director for the Scott Derrickson\'s short "Love '
                            'in the Ruins" (1995).  In 1998, he played '
                            '"Crankshaft" in Eric Koyanagi\'s "Hundred '
                            'Percent".',
                    'title': 'Adam Collis'},
                   {'text': 'Conrad Brooks (born Conrad Biedrzycki on January '
                            '3, 1931 in Baltimore, Maryland) is an American '
                            'actor.  He moved to Hollywood, California in 1948 '
                            'to pursue a career in acting.  He got his start '
                            'in movies appearing in Ed Wood films such as '
                            '"Plan 9 from Outer Space", "Glen or Glenda", and '
                            '"Jail Bait."  He took a break from acting during '
                            'the 1960s and 1970s but due to the ongoing '
                            'interest in the films of Ed Wood, he reemerged in '
                            'the 1980s and has become a prolific actor.  He '
                            'also has since gone on to write, produce and '
                            'direct several films.',
                    'title': 'Conrad Brooks'},
                   {'text': 'Sinister is a 2012 supernatural horror film '
                            'directed by Scott Derrickson and written by '
                            'Derrickson and C. Robert Cargill.  It stars Ethan '
                            'Hawke as fictional true-crime writer Ellison '
                            'Oswalt who discovers a box of home movies in his '
                            'attic that puts his family in danger.',
                    'title': 'Sinister (film)'},
                   {'text': 'Deliver Us from Evil is a 2014 American '
                            'supernatural horror film directed by Scott '
                            'Derrickson and produced by Jerry Bruckheimer.  '
                            'The film is officially based on a 2001 '
                            'non-fiction book entitled "Beware the Night" by '
                            'Ralph Sarchie and Lisa Collier Cool, and its '
                            'marketing campaign highlighted that it was '
                            '"inspired by actual accounts".  The film stars '
                            'Eric Bana, Édgar Ramírez, Sean Harris, Olivia '
                            'Munn, and Joel McHale in the main roles and was '
                            'released on July 2, 2014.',
                    'title': 'Deliver Us from Evil (2014 film)'}],
 'top_n_candidates': [[{'text': 'Scott Derrickson (born July 16, 1966) is an '
                                'American director, screenwriter and '
                                'producer.  He lives in Los Angeles, '
                                'California.  He is best known for directing '
                                'horror films such as "Sinister", "The '
                                'Exorcism of Emily Rose", and "Deliver Us From '
                                'Evil", as well as the 2016 Marvel Cinematic '
                                'Universe installment, "Doctor Strange."',
                        'title': 'Scott Derrickson'},
                       {'text': 'Edward Davis Wood Jr. (October 10, 1924 – '
                                'December 10, 1978) was an American filmmaker, '
                                'actor, writer, producer, and director.',
                        'title': 'Ed Wood'}],
                      [{'text': 'Adam Collis is an American filmmaker and '
                                'actor.  He attended the Duke University from '
                                '1986 to 1990 and the University of '
                                'California, Los Angeles from 2007 to 2010.  '
                                'He also studied cinema at the University of '
                                'Southern California from 1991 to 1997.  '
                                'Collis first work was the assistant director '
                                'for the Scott Derrickson\'s short "Love in '
                                'the Ruins" (1995).  In 1998, he played '
                                '"Crankshaft" in Eric Koyanagi\'s "Hundred '
                                'Percent".',
                        'title': 'Adam Collis'},
                       {'text': 'Edward Davis Wood Jr. (October 10, 1924 – '
                                'December 10, 1978) was an American filmmaker, '
                                'actor, writer, producer, and director.',
                        'title': 'Ed Wood'}],
                      [{'text': 'Scott Derrickson (born July 16, 1966) is an '
                                'American director, screenwriter and '
                                'producer.  He lives in Los Angeles, '
                                'California.  He is best known for directing '
                                'horror films such as "Sinister", "The '
                                'Exorcism of Emily Rose", and "Deliver Us From '
                                'Evil", as well as the 2016 Marvel Cinematic '
                                'Universe installment, "Doctor Strange."',
                        'title': 'Scott Derrickson'},
                       {'text': 'Conrad Brooks (born Conrad Biedrzycki on '
                                'January 3, 1931 in Baltimore, Maryland) is an '
                                'American actor.  He moved to Hollywood, '
                                'California in 1948 to pursue a career in '
                                'acting.  He got his start in movies appearing '
                                'in Ed Wood films such as "Plan 9 from Outer '
                                'Space", "Glen or Glenda", and "Jail Bait."  '
                                'He took a break from acting during the 1960s '
                                'and 1970s but due to the ongoing interest in '
                                'the films of Ed Wood, he reemerged in the '
                                '1980s and has become a prolific actor.  He '
                                'also has since gone on to write, produce and '
                                'direct several films.',
                        'title': 'Conrad Brooks'}],
                      [{'text': 'Adam Collis is an American filmmaker and '
                                'actor.  He attended the Duke University from '
                                '1986 to 1990 and the University of '
                                'California, Los Angeles from 2007 to 2010.  '
                                'He also studied cinema at the University of '
                                'Southern California from 1991 to 1997.  '
                                'Collis first work was the assistant director '
                                'for the Scott Derrickson\'s short "Love in '
                                'the Ruins" (1995).  In 1998, he played '
                                '"Crankshaft" in Eric Koyanagi\'s "Hundred '
                                'Percent".',
                        'title': 'Adam Collis'},
                       {'text': 'Conrad Brooks (born Conrad Biedrzycki on '
                                'January 3, 1931 in Baltimore, Maryland) is an '
                                'American actor.  He moved to Hollywood, '
                                'California in 1948 to pursue a career in '
                                'acting.  He got his start in movies appearing '
                                'in Ed Wood films such as "Plan 9 from Outer '
                                'Space", "Glen or Glenda", and "Jail Bait."  '
                                'He took a break from acting during the 1960s '
                                'and 1970s but due to the ongoing interest in '
                                'the films of Ed Wood, he reemerged in the '
                                '1980s and has become a prolific actor.  He '
                                'also has since gone on to write, produce and '
                                'direct several films.',
                        'title': 'Conrad Brooks'}],
                      [{'text': 'Sinister is a 2012 supernatural horror film '
                                'directed by Scott Derrickson and written by '
                                'Derrickson and C. Robert Cargill.  It stars '
                                'Ethan Hawke as fictional true-crime writer '
                                'Ellison Oswalt who discovers a box of home '
                                'movies in his attic that puts his family in '
                                'danger.',
                        'title': 'Sinister (film)'},
                       {'text': 'Edward Davis Wood Jr. (October 10, 1924 – '
                                'December 10, 1978) was an American filmmaker, '
                                'actor, writer, producer, and director.',
                        'title': 'Ed Wood'}],
                      [{'text': 'Deliver Us from Evil is a 2014 American '
                                'supernatural horror film directed by Scott '
                                'Derrickson and produced by Jerry '
                                'Bruckheimer.  The film is officially based on '
                                'a 2001 non-fiction book entitled "Beware the '
                                'Night" by Ralph Sarchie and Lisa Collier '
                                'Cool, and its marketing campaign highlighted '
                                'that it was "inspired by actual accounts".  '
                                'The film stars Eric Bana, Édgar Ramírez, Sean '
                                'Harris, Olivia Munn, and Joel McHale in the '
                                'main roles and was released on July 2, 2014.',
                        'title': 'Deliver Us from Evil (2014 film)'},
                       {'text': 'Edward Davis Wood Jr. (October 10, 1924 – '
                                'December 10, 1978) was an American filmmaker, '
                                'actor, writer, producer, and director.',
                        'title': 'Ed Wood'}]]}
```
</div>
</details>


<details>
<summary> * 입력 예시 (kr_law) (click)</summary>
<div markdown="1">

```python
{
    'question': {
        "text": '연소근로자의 동의나 노동부 장관의 인가없이 야간이나 휴일근로할 할 경우 벌칙이 있나요',
        'language': 'kr',
        'domain': 'law',
    },
    'max_num_retrieved': 6,
    'context': [
        [
            '근로기준법 0113조',
            [
                '제113조(벌칙) 제45조를 위반한 자는 1천만원 이하의 벌금에 처한다.'
            ]
        ],
        [
            '목재의 지속가능한 이용에 관한 법률 0004조',
            [
                '제4조(책무)\n\t① 국가 및 지방자치단체는 목재문화의 진흥과 목재교육의 활성화 및 목재제품의 체계적·안정적 공급에 필요한 시책을 수립·시행하여 목재의 지속가능한 이용이 증진되도록 노력하여야 한다. <개정 2017.3.21>\n\t② 산림청장은 국내 또는 원산국의 목재수확 관계 법령을 준수하여 생산(이하 "합법벌채"라 한다)된 목재 또는 목재제품이 유통·이용될 수 있도록 필요한 시책을 수립·시행하여야 한다. <신설 2017.3.21>\n\t③ 목재생산업자는 합법벌채된 목재 또는 목재제품이 수입·유통 및 생산·판매되도록 노력하여야 한다. <신설 2017.3.21>\n'
            ]
        ],
        [
            '공직자윤리법의 시행에 관한 헌법재판소 규칙 0009조',
            [
                '제9조의4(재산형성과정 소명 요구 등)\n\t① 위원회는 등록의무자가 다음 각 호의 어느 하나에 해당하는 경우에는 법 제8조제13항에 따라 재산형성과정의 소명을 요구할 수 있다. <개정 2020.10.13>\t\t1. 직무와 관련하여 부정한 재산증식을 의심할 만한 상당한 사유가 있는 경우\n\t\t2. 법 제8조의2제6항에 따른 다른 법령을 위반하여 부정하게 재물 또는 재산상 이익을 얻었다는 혐의를 입증하기 위한 경우\n\t\t3. 재산상의 문제로 사회적 물의를 일으킨 경우\n\t\t4. 등록의무자의 보수 수준 등을 고려할 때 특별한 사유 없이 재산의 뚜렷한 증감이 있는 경우\n\t\t5. 제1호부터 제4호까지의 규정에 상당하는 사유로 위원회가 소명 요구를 의결한 경우\n\n\t② 재산형성과정의 소명을 요구받은 사람은 특별한 사유가 없으면 요구받은 날부터 20일 이내에 별지 제3호의5서식의 소명서 및 증빙자료를 위원회에 제출하여야 한다. <개정 2020.10.13>\n\t③ 재산형성과정의 소명을 요구받은 사람은 분실ㆍ멸실 및 훼손 등의 사유로 증빙자료를 제출할 수 없는 경우에는 위원회에 그 사실을 소명하고, 거래시기ㆍ거래상대방 및 거래목적 등을 주요내용으로 하는 증빙자료를 대체할 수 있는 별지 제3호의6서식의 소명서(이하 "증빙자료대체소명서"라 한다)를 위원회에 제출하여야 한다. <개정 2020.10.13>\n\t④ 위원회는 증빙자료대체소명서의 내용에 대한 사실관계를 검증하는 과정에서 추가소명 또는 증빙자료 제출을 요구할 수 있다.\n'
            ]
        ],
        [
            '행정심판법 0054조',
            [
                '제54조(전자정보처리조직을 이용한 송달 등)\n\t① 피청구인 또는 위원회는 제52조제1항에 따라 행정심판을 청구하거나 심판참가를 한 자에게 전자정보처리조직과 그와 연계된 정보통신망을 이용하여 재결서나 이 법에 따른 각종 서류를 송달할 수 있다. 다만, 청구인이나 참가인이 동의하지 아니하는 경우에는 그러하지 아니하다.\n\t② 제1항 본문의 경우 위원회는 송달하여야 하는 재결서 등 서류를 전자정보처리조직에 입력하여 등재한 다음 그 등재 사실을 국회규칙, 대법원규칙, 헌법재판소규칙, 중앙선거관리위원회규칙 또는 대통령령으로 정하는 방법에 따라 전자우편 등으로 알려야 한다.\n\t③ 제1항에 따른 전자정보처리조직을 이용한 서류 송달은 서면으로 한 것과 같은 효력을 가진다.\n\t④ 제1항에 따른 서류의 송달은 청구인이 제2항에 따라 등재된 전자문서를 확인한 때에 전자정보처리조직에 기록된 내용으로 도달한 것으로 본다. 다만, 제2항에 따라 그 등재사실을 통지한 날부터 2주 이내(재결서 외의 서류는 7일 이내)에 확인하지 아니하였을 때에는 등재사실을 통지한 날부터 2주가 지난 날(재결서 외의 서류는 7일이 지난 날)에 도달한 것으로 본다.\n\t⑤ 서면으로 심판청구 또는 심판참가를 한 자가 전자정보처리조직의 이용을 신청한 경우에는 제52조ㆍ제53조 및 이 조를 준용한다.\n\t⑥ 위원회, 피청구인, 그 밖의 관계 행정기관 간의 서류의 송달 등에 관하여는 제52조ㆍ제53조 및 이 조를 준용한다.\n\t⑦ 제1항 본문에 따른 송달의 방법이나 그 밖에 필요한 사항은 국회규칙, 대법원규칙, 헌법재판소규칙, 중앙선거관리위원회규칙 또는 대통령령으로 정한다.\n'
            ]
        ],
        [
            '출입국관리법 0036조',
            [
                '제36조(체류지 변경의 신고)\n\t① 제31조에 따라 등록을 한 외국인이 체류지를 변경하였을 때에는 대통령령으로 정하는 바에 따라 전입한 날부터 15일 이내에 새로운 체류지의 시ㆍ군ㆍ구 또는 읍ㆍ면ㆍ동의 장이나 그 체류지를 관할하는 지방출입국ㆍ외국인관서의 장에게 전입신고를 하여야 한다. <개정 2014.3.18, 2016.3.29, 2018.3.20, 2020.6.9>\n\t② 외국인이 제1항에 따른 신고를 할 때에는 외국인등록증을 제출하여야 한다. 이 경우 시ㆍ군ㆍ구 또는 읍ㆍ면ㆍ동의 장이나 지방출입국ㆍ외국인관서의 장은 그 외국인등록증에 체류지 변경사항을 적은 후 돌려주어야 한다. <개정 2014.3.18, 2016.3.29>\n\t③ 제1항에 따라 전입신고를 받은 지방출입국ㆍ외국인관서의 장은 지체 없이 새로운 체류지의 시ㆍ군ㆍ구 또는 읍ㆍ면ㆍ동의 장에게 체류지 변경 사실을 통보하여야 한다. <개정 2014.3.18, 2016.3.29>\n\t④ 제1항에 따라 직접 전입신고를 받거나 제3항에 따라 지방출입국ㆍ외국인관서의 장으로부터 체류지 변경통보를 받은 시ㆍ군ㆍ구 또는 읍ㆍ면ㆍ동의 장은 지체 없이 종전 체류지의 시ㆍ군ㆍ구 또는 읍ㆍ면ㆍ동의 장에게 체류지 변경신고서 사본을 첨부하여 외국인등록표의 이송을 요청하여야 한다. <개정 2014.3.18, 2016.3.29>\n\t⑤ 제4항에 따라 외국인등록표 이송을 요청받은 종전 체류지의 시ㆍ군ㆍ구 또는 읍ㆍ면ㆍ동의 장은 이송을 요청받은 날부터 3일 이내에 새로운 체류지의 시ㆍ군ㆍ구 또는 읍ㆍ면ㆍ동의 장에게 외국인등록표를 이송하여야 한다. <개정 2016.3.29>\n\t⑥ 제5항에 따라 외국인등록표를 이송받은 시ㆍ군ㆍ구 또는 읍ㆍ면ㆍ동의 장은 신고인의 외국인등록표를 정리하고 제34조제2항에 따라 관리하여야 한다. <개정 2016.3.29>\n\t⑦ 제1항에 따라 전입신고를 받은 시ㆍ군ㆍ구 또는 읍ㆍ면ㆍ동의 장이나 지방출입국ㆍ외국인관서의 장은 대통령령으로 정하는 바에 따라 그 사실을 지체 없이 종전 체류지를 관할하는 지방출입국ㆍ외국인관서의 장에게 통보하여야 한다. <개정 2014.3.18, 2016.3.29>\n'
            ]
        ],
        [
            '지방자치단체 보조금 관리에 관한 법률 0038조',
            [
                '제38조(벌칙) 다음 각 호의 어느 하나에 해당하는 자는 5년 이하의 징역 또는 5천만원 이하의 벌금에 처한다.\n\t\t\t1. 제13조를 위반하여 지방보조금을 다른 용도에 사용한 자\n\t\t2. 제21조제2항을 위반하여 지방자치단체의 장의 승인 없이 중요재산에 대하여 금지된 행위를 한 자\n\n'
            ]
        ],
        [
            '가사소송법 0038조',
            [
                '제38조(증거 조사) 가정법원은 필요하다고 인정할 경우에는 당사자 또는 법정대리인을 당사자 신문(訊問) 방식으로 심문(審問)할 수 있고, 그 밖의 관계인을 증인 신문 방식으로 심문할 수 있다.\n'
            ]
        ],
        [
            '수산업협동조합법 0176조',
            [
                '제176조(벌칙)\n\t① 조합등 또는 중앙회의 임직원이 다음 각 호의 어느 하나에 해당하는 행위로 조합등 또는 중앙회에 손실을 끼쳤을 때에는 10년 이하의 징역 또는 1억원 이하의 벌금에 처한다. <개정 2014.10.15, 2015.2.3, 2016.5.29>\t\t1. 조합등 또는 중앙회의 사업 목적 외의 용도로 자금을 사용하거나 대출하는 행위\n\t\t2. 투기의 목적으로 조합등 또는 중앙회의 재산을 처분하거나 이용하는 행위\n\n\t② 제1항의 징역형과 벌금형은 병과(倂科)할 수 있다.\n'
            ]
        ],
        [
            '출입국관리법 시행령 0059조',
            [
                '제59조(신문조서)\n\t① 법 제48조제3항에 따른 용의자신문조서에는 다음 각 호의 사항을 적어야 한다.\t\t1. 국적ㆍ성명ㆍ성별ㆍ생년월일ㆍ주소 및 직업\n\t\t2. 출입국 및 체류에 관한 사항\n\t\t3. 용의사실의 내용\n\t\t4. 그 밖에 범죄경력 등 필요한 사항\n\n\t② 출입국관리공무원은 법 제48조제6항 또는 제7항에 따라 통역이나 번역을 하게 한 때에는 통역하거나 번역한 사람으로 하여금 조서에 간인(間印)한 후 서명 또는 기명날인하게 하여야 한다.\n'
            ]
        ],
        [
            '관광진흥법 시행령 0017조',
            [
                '제17조(의견 청취) 위원장은 위원회의 심의사항과 관련하여 필요하다고 인정하면 관계인 또는 안전ㆍ소방 등에 대한 전문가를 출석시켜 그 의견을 들을 수 있다.\n'
            ]
        ],
        [
            '공직자윤리법의 시행에 관한 중앙선거관리위원회 규칙 0001조',
            [
                '제1조(목적) 이 규칙은 「공직자윤리법」에서 중앙선거관리위원회규칙에 위임된 사항과 그 밖에 그 법의 시행에 관하여 필요한 사항을 규정함을 목적으로 한다. <개정 2006.1.24, 2009.2.19>\n'
            ]
        ],
        [
            '자본시장과 금융투자업에 관한 법률 시행령 0204조',
            [
                '제204조(안정조작의 방법 등)\n\t① 제203조에 따른 투자매매업자는 법 제176조제3항제1호에 따라 그 증권의 투자설명서에 다음 각 호의 사항을 모두 기재한 경우만 안정조작을 할 수 있다. 다만, 제203조제2호의 경우에는 인수계약의 내용에 이를 기재하여야 한다.\t\t1. 안정조작을 할 수 있다는 뜻\n\t\t2. 안정조작을 할 수 있는 증권시장의 명칭\n\n\t② 제203조에 따른 투자매매업자는 투자설명서나 인수계약의 내용에 기재된 증권시장 외에서는 안정조작을 하여서는 아니 된다.\n\t③ 제203조에 따른 투자매매업자는 안정조작을 할 수 있는 기간(이하 "안정조작기간"이라 한다) 중에 최초의 안정조작을 한 경우에는 지체 없이 다음 각 호의 사항을 기재한 안정조작신고서(이하 "안정조작신고서"라 한다)를 금융위원회와 거래소에 제출하여야 한다.\t\t1. 안정조작을 한 투자매매업자의 상호\n\t\t2. 다른 투자매매업자와 공동으로 안정조작을 한 경우에는 그 다른 투자매매업자의 상호\n\t\t3. 안정조작을 한 증권의 종목 및 매매가격\n\t\t4. 안정조작을 개시한 날과 시간\n\t\t5. 안정조작기간\n\t\t6. 안정조작에 의하여 그 모집 또는 매출을 원활하게 하려는 증권의 모집 또는 매출가격과 모집 또는 매출가액의 총액\n\t\t7. 안정조작을 한 증권시장의 명칭\n\n\t④ 제203조에 따른 투자매매업자는 다음 각 호에서 정하는 가격을 초과하여 안정조작의 대상이 되는 증권(이하 "안정조작증권"이라 한다)을 매수하여서는 아니 된다.\t\t1. 안정조작개시일의 경우\t\t\t가. 최초로 안정조작을 하는 경우: 안정조작개시일 전에 증권시장에서 거래된 해당 증권의 직전 거래가격과 안정조작기간의 초일 전 20일간의 증권시장에서의 평균거래가격 중 낮은 가격. 이 경우 평균거래가격의 계산방법은 금융위원회가 정하여 고시한다.\n\t\t\t나. 최초 안정조작 이후에 안정조작을 하는 경우: 그 투자매매업자의 안정조작 개시가격\n\n\t\t2. 안정조작개시일의 다음 날 이후의 경우: 안정조작 개시가격(같은 날에 안정조작을 한 투자매매업자가 둘 이상 있는 경우에는 이들 투자매매업자의 안정조작 개시가격 중 가장 낮은 가격)과 안정조작을 하는 날 이전에 증권시장에서 거래된 해당 증권의 직전거래가격 중 낮은 가격\n\n\t⑤ 제203조에 따른 투자매매업자는 안정조작을 한 증권시장마다 안정조작개시일부터 안정조작종료일까지의 기간 동안 안정조작증권의 매매거래에 대하여 해당 매매거래를 한 날의 다음 날까지 다음 각 호의 사항을 기재한 안정조작보고서(이하 "안정조작보고서"라 한다)를 작성하여 금융위원회와 거래소에 제출하여야 한다.\t\t1. 안정조작을 한 증권의 종목\n\t\t2. 매매거래의 내용\n\t\t3. 안정조작을 한 투자매매업자의 상호\n\n\t⑥ 금융위원회와 거래소는 안정조작신고서와 안정조작보고서를 다음 각 호에서 정하는 날부터 3년간 비치하고, 인터넷 홈페이지 등을 이용하여 공시하여야 한다.\t\t1. 안정조작신고서의 경우: 이를 접수한 날\n\t\t2. 안정조작보고서의 경우: 안정조작 종료일의 다음 날\n\n\t⑦ 법 제176조제3항제1호에서 "대통령령으로 정하는 날"이란 모집되거나 매출되는 증권의 모집 또는 매출의 청약기간의 종료일 전 20일이 되는 날을 말한다. 다만, 20일이 되는 날과 청약일 사이의 기간에 모집가액 또는 매출가액이 확정되는 경우에는 그 확정되는 날의 다음 날을 말한다.\n\t⑧ 제1항부터 제7항까지에서 규정한 사항 외에 안정조작신고서ㆍ안정조작보고서의 서식과 작성방법 등에 관하여 필요한 사항은 금융위원회가 정하여 고시한다.\n'
            ]
        ],
        [
            '민사집행법 0182조',
            [
                '제182조(사건의 이송)\n\t① 압류된 선박이 관할구역 밖으로 떠난 때에는 집행법원은 선박이 있는 곳을 관할하는 법원으로 사건을 이송할 수 있다.\n\t② 제1항의 규정에 따른 결정에 대하여는 불복할 수 없다.\n'
            ]
        ],
        [
            '구직자 취업촉진 및 생활안정지원에 관한 법률 0024조',
            [
                '제24조(소멸시효)\n\t① 구직촉진수당등을 지급받거나 제28조에 따라 반환받을 권리는 3년간 행사하지 아니하면 시효로 소멸한다.\n\t② 제1항에 따른 소멸시효는 수급자 또는 고용노동부장관의 청구로 중단된다.\n'
            ]
        ],
        [
            '검찰압수물사무규칙 0067조',
            [
                '제67조(사건종결전 처분의 정리) 사건종결전에 이 절에 정한 환부등의 처분을 한 때에는 압수물사무담당직원은 압수표에 그 뜻을 기재하고 소속과장의 확인을 받아야 한다. 이 경우 압수물 총목록 및 압수조서등에도 그 뜻을 기재하여야 한다.\n'
            ]
        ],
        [
            '지방공무원법 0075조',
            [
                '제75조의2(적극행정의 장려)\n\t① 지방자치단체의 장은 소속 공무원의 적극행정(공무원이 불합리한 규제의 개선 등 공공의 이익을 위해 업무를 적극적으로 처리하는 행위를 말한다. 이하 이 조에서 같다)을 장려하기 위하여 조례로 정하는 바에 따라 계획을 수립ㆍ시행할 수 있다. 이 경우 대통령령으로 정하는 인사상 우대 및 교육의 실시 등의 사항을 포함하여야 한다.\n\t② 적극행정 추진에 관한 다음 각 호의 사항을 심의하기 위하여 지방자치단체의 장 소속으로 적극행정위원회를 둔다. 다만, 적극행정위원회를 두기 어려운 경우에는 인사위원회(시ㆍ도에 복수의 인사위원회를 두는 경우 제1인사위원회를 말한다)가 적극행정위원회의 기능을 대신할 수 있다.\t\t1. 제1항에 따른 계획 수립에 관한 사항\n\t\t2. 공무원이 불합리한 규제의 개선 등 공공의 이익을 위해 업무를 적극적으로 추진하기 위하여 해당 업무의 처리 기준, 절차, 방법 등에 관한 의견 제시를 요청한 사항\n\t\t3. 그 밖에 적극행정 추진을 위하여 필요하다고 대통령령으로 정하는 사항\n\n\t③ 공무원이 적극행정을 추진한 결과에 대하여 해당 공무원의 행위에 고의 또는 중대한 과실이 없다고 인정되는 경우에는 대통령령으로 정하는 바에 따라 징계의결등을 하지 아니한다.\n\t④ 교육부장관 또는 행정안전부장관은 공직사회의 적극행정 문화 조성을 위하여 필요한 사업을 발굴하고 추진할 수 있다.\n\t⑤ 적극행정위원회의 구성ㆍ운영 및 적극행정을 한 공무원에 대한 인사상 우대 등 적극행정을 장려하기 위하여 필요한 사항은 대통령령으로 정한다.\n'
            ]
        ],
        [
            '체육시설의 설치ㆍ이용에 관한 법률 시행규칙 0007조',
            [
                '제7조(대중골프장업의 세분) 영 제7조제2항에 따라 대중골프장업의 종류를 다음 각 호와 같이 세분 한다.\n\t\t\t1. 정규 대중골프장업\n\t\t2. 일반 대중골프장업\n\t\t3. 간이골프장업\n\n'
            ]
        ],
        [
            '부동산등기규칙 0152조',
            [
                '제152조(가처분등기 이후의 등기의 말소)\n\t① 소유권이전등기청구권 또는 소유권이전등기말소등기(소유권보존등기말소등기를 포함한다. 이하 이 조에서 같다)청구권을 보전하기 위한 가처분등기가 마쳐진 후 그 가처분채권자가 가처분채무자를 등기의무자로 하여 소유권이전등기 또는 소유권말소등기를 신청하는 경우에는, 법 제94조제1항에 따라 가처분등기 이후에 마쳐진 제3자 명의의 등기의 말소를 단독으로 신청할 수 있다. 다만, 다음 각 호의 등기는 그러하지 아니하다.\t\t1. 가처분등기 전에 마쳐진 가압류에 의한 강제경매개시결정등기\n\t\t2. 가처분등기 전에 마쳐진 담보가등기, 전세권 및 저당권에 의한 임의경매개시결정등기\n\t\t3. 가처분채권자에게 대항할 수 있는 주택임차권등기등\n\n\t② 가처분채권자가 제1항에 따른 소유권이전등기말소등기를 신청하기 위하여는 제1항 단서 각 호의 권리자의 승낙이나 이에 대항할 수 있는 재판이 있음을 증명하는 정보를 첨부정보로서 등기소에 제공하여야 한다.\n'
            ]
        ],
        [
            '물품관리법 시행령 0027조',
            [
                '제27조(회계 간의 관리전환)\n\t① 법 제22조제2항에서 "대통령령으로 정하는 관리전환의 경우"란 다음 각 호의 어느 하나에 해당하는 경우를 말한다.\t\t1. 6개월 이내에 반환하는 조건으로 물품을 관리전환하는 경우\n\t\t2. 제26조제2호에 따른 물품을 관리전환하는 경우\n\t\t3. 각 중앙관서의 장이 조달청장과 협의하여 무상으로 관리전환하기로 정한 경우\n\n\t② 법 제22조제2항에 따라 관리전환을 유상으로 정리할 때의 가액은 해당 물품의 대장가격(臺帳價格)으로 한다. 다만, 대장가격으로 정리하기 곤란할 때에는 시가(時價)로 정리할 수 있다.\n'
            ]
        ],
        [
            '노동조합 및 노동관계조정법 시행령 0020조',
            [
                '제20조(방산물자 생산업무 종사자의 범위) 법 제41조제2항에서 "주로 방산물자를 생산하는 업무에 종사하는 자"라 함은 방산물자의 완성에 필요한 제조ㆍ가공ㆍ조립ㆍ정비ㆍ재생ㆍ개량ㆍ성능검사ㆍ열처리ㆍ도장ㆍ가스취급 등의 업무에 종사하는 자를 말한다.\n'
            ]
        ],
        [
            '혁신의료기기 지원 및 관리 등에 관한 규칙 0011조',
            [
            '제11조(혁신의료기기소프트웨어의 변경허가 또는 변경인증) 법 제24조제4항에 따라 혁신의료기기소프트웨어의 변경허가 또는 변경인증을 받으려는 자는 그 변경이 있은 날부터 30일 이내에 「의료기기법 시행규칙」 제26조제3항에 따른 변경허가(변경인증) 신청서(전자문서로 된 신청서를 포함한다)에 다음 각 호의 자료(전자문서를 포함한다)를 첨부하여 식품의약품안전처장 또는 「의료기기법」 제42조에 따른 한국의료기기안전정보원(이하 "정보원"이라 한다)에 제출해야 한다.\n\t\t\t1. 변경사실을 확인할 수 있는 서류\n\t\t2. 「의료기기법」 제6조제5항에 따른 기술문서와 임상시험자료(혁신의료기기소프트웨어의 안전성ㆍ유효성에 영향을 미치는 경우로서 식품의약품안전처장이 정하여 고시하는 변경사항만 해당한다)\n\t\t3. 제15조에 따른 시설과 제조 및 품질관리체계의 기준에 적합함을 증명하는 자료(제조소 또는 영업소 등이 변경되는 경우로서 식품의약품안전처장이 정하여 고시하는 변경사항만 해당한다)\n\n'
            ]
        ]
    ],
}
```
</div>
</details>

<details>
<summary> * 출력 예시 (kr_law) (click)</summary>
<div markdown="1">

```python
{'num_retrieved_doc': 6,
 'retrieved_doc': [{'text': '제38조(벌칙) 다음 각 호의 어느 하나에 해당하는 자는 5년 이하의 징역 또는 5천만원 '
                            '이하의 벌금에 처한다.\n'
                            '\t\t\t1. 제13조를 위반하여 지방보조금을 다른 용도에 사용한 자\n'
                            '\t\t2. 제21조제2항을 위반하여 지방자치단체의 장의 승인 없이 중요재산에 대하여 '
                            '금지된 행위를 한 자\n'
                            '\n',
                    'title': '지방자치단체 보조금 관리에 관한 법률 0038조'},
                   {'text': '제75조의2(적극행정의 장려)\n'
                            '\t① 지방자치단체의 장은 소속 공무원의 적극행정(공무원이 불합리한 규제의 개선 등 '
                            '공공의 이익을 위해 업무를 적극적으로 처리하는 행위를 말한다. 이하 이 조에서 같다)을 '
                            '장려하기 위하여 조례로 정하는 바에 따라 계획을 수립ㆍ시행할 수 있다. 이 경우 '
                            '대통령령으로 정하는 인사상 우대 및 교육의 실시 등의 사항을 포함하여야 한다.\n'
                            '\t② 적극행정 추진에 관한 다음 각 호의 사항을 심의하기 위하여 지방자치단체의 장 '
                            '소속으로 적극행정위원회를 둔다. 다만, 적극행정위원회를 두기 어려운 경우에는 '
                            '인사위원회(시ㆍ도에 복수의 인사위원회를 두는 경우 제1인사위원회를 말한다)가 '
                            '적극행정위원회의 기능을 대신할 수 있다.\t\t1. 제1항에 따른 계획 수립에 관한 '
                            '사항\n'
                            '\t\t2. 공무원이 불합리한 규제의 개선 등 공공의 이익을 위해 업무를 적극적으로 '
                            '추진하기 위하여 해당 업무의 처리 기준, 절차, 방법 등에 관한 의견 제시를 요청한 '
                            '사항\n'
                            '\t\t3. 그 밖에 적극행정 추진을 위하여 필요하다고 대통령령으로 정하는 사항\n'
                            '\n'
                            '\t③ 공무원이 적극행정을 추진한 결과에 대하여 해당 공무원의 행위에 고의 또는 중대한 '
                            '과실이 없다고 인정되는 경우에는 대통령령으로 정하는 바에 따라 징계의결등을 하지 '
                            '아니한다.\n'
                            '\t④ 교육부장관 또는 행정안전부장관은 공직사회의 적극행정 문화 조성을 위하여 필요한 '
                            '사업을 발굴하고 추진할 수 있다.\n'
                            '\t⑤ 적극행정위원회의 구성ㆍ운영 및 적극행정을 한 공무원에 대한 인사상 우대 등 '
                            '적극행정을 장려하기 위하여 필요한 사항은 대통령령으로 정한다.\n',
                    'title': '지방공무원법 0075조'},
                   {'text': '제59조(신문조서)\n'
                            '\t① 법 제48조제3항에 따른 용의자신문조서에는 다음 각 호의 사항을 적어야 '
                            '한다.\t\t1. 국적ㆍ성명ㆍ성별ㆍ생년월일ㆍ주소 및 직업\n'
                            '\t\t2. 출입국 및 체류에 관한 사항\n'
                            '\t\t3. 용의사실의 내용\n'
                            '\t\t4. 그 밖에 범죄경력 등 필요한 사항\n'
                            '\n'
                            '\t② 출입국관리공무원은 법 제48조제6항 또는 제7항에 따라 통역이나 번역을 하게 한 '
                            '때에는 통역하거나 번역한 사람으로 하여금 조서에 간인(間印)한 후 서명 또는 기명날인하게 '
                            '하여야 한다.\n',
                    'title': '출입국관리법 시행령 0059조'},
                   {'text': '제24조(소멸시효)\n'
                            '\t① 구직촉진수당등을 지급받거나 제28조에 따라 반환받을 권리는 3년간 행사하지 '
                            '아니하면 시효로 소멸한다.\n'
                            '\t② 제1항에 따른 소멸시효는 수급자 또는 고용노동부장관의 청구로 중단된다.\n',
                    'title': '구직자 취업촉진 및 생활안정지원에 관한 법률 0024조'},
                   {'text': '제113조(벌칙) 제45조를 위반한 자는 1천만원 이하의 벌금에 처한다.',
                    'title': '근로기준법 0113조'},
                   {'text': '제9조의4(재산형성과정 소명 요구 등)\n'
                            '\t① 위원회는 등록의무자가 다음 각 호의 어느 하나에 해당하는 경우에는 법 '
                            '제8조제13항에 따라 재산형성과정의 소명을 요구할 수 있다. <개정 '
                            '2020.10.13>\t\t1. 직무와 관련하여 부정한 재산증식을 의심할 만한 상당한 '
                            '사유가 있는 경우\n'
                            '\t\t2. 법 제8조의2제6항에 따른 다른 법령을 위반하여 부정하게 재물 또는 재산상 '
                            '이익을 얻었다는 혐의를 입증하기 위한 경우\n'
                            '\t\t3. 재산상의 문제로 사회적 물의를 일으킨 경우\n'
                            '\t\t4. 등록의무자의 보수 수준 등을 고려할 때 특별한 사유 없이 재산의 뚜렷한 '
                            '증감이 있는 경우\n'
                            '\t\t5. 제1호부터 제4호까지의 규정에 상당하는 사유로 위원회가 소명 요구를 의결한 '
                            '경우\n'
                            '\n'
                            '\t② 재산형성과정의 소명을 요구받은 사람은 특별한 사유가 없으면 요구받은 날부터 20일 '
                            '이내에 별지 제3호의5서식의 소명서 및 증빙자료를 위원회에 제출하여야 한다. <개정 '
                            '2020.10.13>\n'
                            '\t③ 재산형성과정의 소명을 요구받은 사람은 분실ㆍ멸실 및 훼손 등의 사유로 증빙자료를 '
                            '제출할 수 없는 경우에는 위원회에 그 사실을 소명하고, 거래시기ㆍ거래상대방 및 거래목적 '
                            '등을 주요내용으로 하는 증빙자료를 대체할 수 있는 별지 제3호의6서식의 소명서(이하 '
                            '"증빙자료대체소명서"라 한다)를 위원회에 제출하여야 한다. <개정 2020.10.13>\n'
                            '\t④ 위원회는 증빙자료대체소명서의 내용에 대한 사실관계를 검증하는 과정에서 추가소명 '
                            '또는 증빙자료 제출을 요구할 수 있다.\n',
                    'title': '공직자윤리법의 시행에 관한 헌법재판소 규칙 0009조'}],
 'top_n_candidates': [[{'text': '제38조(벌칙) 다음 각 호의 어느 하나에 해당하는 자는 5년 이하의 징역 또는 '
                                '5천만원 이하의 벌금에 처한다.\n'
                                '\t\t\t1. 제13조를 위반하여 지방보조금을 다른 용도에 사용한 자\n'
                                '\t\t2. 제21조제2항을 위반하여 지방자치단체의 장의 승인 없이 중요재산에 '
                                '대하여 금지된 행위를 한 자\n'
                                '\n',
                        'title': '지방자치단체 보조금 관리에 관한 법률 0038조'},
                       {'text': '제75조의2(적극행정의 장려)\n'
                                '\t① 지방자치단체의 장은 소속 공무원의 적극행정(공무원이 불합리한 규제의 개선 '
                                '등 공공의 이익을 위해 업무를 적극적으로 처리하는 행위를 말한다. 이하 이 조에서 '
                                '같다)을 장려하기 위하여 조례로 정하는 바에 따라 계획을 수립ㆍ시행할 수 있다. '
                                '이 경우 대통령령으로 정하는 인사상 우대 및 교육의 실시 등의 사항을 포함하여야 '
                                '한다.\n'
                                '\t② 적극행정 추진에 관한 다음 각 호의 사항을 심의하기 위하여 지방자치단체의 '
                                '장 소속으로 적극행정위원회를 둔다. 다만, 적극행정위원회를 두기 어려운 경우에는 '
                                '인사위원회(시ㆍ도에 복수의 인사위원회를 두는 경우 제1인사위원회를 말한다)가 '
                                '적극행정위원회의 기능을 대신할 수 있다.\t\t1. 제1항에 따른 계획 수립에 '
                                '관한 사항\n'
                                '\t\t2. 공무원이 불합리한 규제의 개선 등 공공의 이익을 위해 업무를 '
                                '적극적으로 추진하기 위하여 해당 업무의 처리 기준, 절차, 방법 등에 관한 의견 '
                                '제시를 요청한 사항\n'
                                '\t\t3. 그 밖에 적극행정 추진을 위하여 필요하다고 대통령령으로 정하는 사항\n'
                                '\n'
                                '\t③ 공무원이 적극행정을 추진한 결과에 대하여 해당 공무원의 행위에 고의 또는 '
                                '중대한 과실이 없다고 인정되는 경우에는 대통령령으로 정하는 바에 따라 징계의결등을 '
                                '하지 아니한다.\n'
                                '\t④ 교육부장관 또는 행정안전부장관은 공직사회의 적극행정 문화 조성을 위하여 '
                                '필요한 사업을 발굴하고 추진할 수 있다.\n'
                                '\t⑤ 적극행정위원회의 구성ㆍ운영 및 적극행정을 한 공무원에 대한 인사상 우대 등 '
                                '적극행정을 장려하기 위하여 필요한 사항은 대통령령으로 정한다.\n',
                        'title': '지방공무원법 0075조'}],
                      [{'text': '제38조(벌칙) 다음 각 호의 어느 하나에 해당하는 자는 5년 이하의 징역 또는 '
                                '5천만원 이하의 벌금에 처한다.\n'
                                '\t\t\t1. 제13조를 위반하여 지방보조금을 다른 용도에 사용한 자\n'
                                '\t\t2. 제21조제2항을 위반하여 지방자치단체의 장의 승인 없이 중요재산에 '
                                '대하여 금지된 행위를 한 자\n'
                                '\n',
                        'title': '지방자치단체 보조금 관리에 관한 법률 0038조'},
                       {'text': '제59조(신문조서)\n'
                                '\t① 법 제48조제3항에 따른 용의자신문조서에는 다음 각 호의 사항을 적어야 '
                                '한다.\t\t1. 국적ㆍ성명ㆍ성별ㆍ생년월일ㆍ주소 및 직업\n'
                                '\t\t2. 출입국 및 체류에 관한 사항\n'
                                '\t\t3. 용의사실의 내용\n'
                                '\t\t4. 그 밖에 범죄경력 등 필요한 사항\n'
                                '\n'
                                '\t② 출입국관리공무원은 법 제48조제6항 또는 제7항에 따라 통역이나 번역을 '
                                '하게 한 때에는 통역하거나 번역한 사람으로 하여금 조서에 간인(間印)한 후 서명 '
                                '또는 기명날인하게 하여야 한다.\n',
                        'title': '출입국관리법 시행령 0059조'}],
                      [{'text': '제24조(소멸시효)\n'
                                '\t① 구직촉진수당등을 지급받거나 제28조에 따라 반환받을 권리는 3년간 행사하지 '
                                '아니하면 시효로 소멸한다.\n'
                                '\t② 제1항에 따른 소멸시효는 수급자 또는 고용노동부장관의 청구로 중단된다.\n',
                        'title': '구직자 취업촉진 및 생활안정지원에 관한 법률 0024조'},
                       {'text': '제113조(벌칙) 제45조를 위반한 자는 1천만원 이하의 벌금에 처한다.',
                        'title': '근로기준법 0113조'}],
                      [{'text': '제24조(소멸시효)\n'
                                '\t① 구직촉진수당등을 지급받거나 제28조에 따라 반환받을 권리는 3년간 행사하지 '
                                '아니하면 시효로 소멸한다.\n'
                                '\t② 제1항에 따른 소멸시효는 수급자 또는 고용노동부장관의 청구로 중단된다.\n',
                        'title': '구직자 취업촉진 및 생활안정지원에 관한 법률 0024조'},
                       {'text': '제38조(벌칙) 다음 각 호의 어느 하나에 해당하는 자는 5년 이하의 징역 또는 '
                                '5천만원 이하의 벌금에 처한다.\n'
                                '\t\t\t1. 제13조를 위반하여 지방보조금을 다른 용도에 사용한 자\n'
                                '\t\t2. 제21조제2항을 위반하여 지방자치단체의 장의 승인 없이 중요재산에 '
                                '대하여 금지된 행위를 한 자\n'
                                '\n',
                        'title': '지방자치단체 보조금 관리에 관한 법률 0038조'}],
                      [{'text': '제75조의2(적극행정의 장려)\n'
                                '\t① 지방자치단체의 장은 소속 공무원의 적극행정(공무원이 불합리한 규제의 개선 '
                                '등 공공의 이익을 위해 업무를 적극적으로 처리하는 행위를 말한다. 이하 이 조에서 '
                                '같다)을 장려하기 위하여 조례로 정하는 바에 따라 계획을 수립ㆍ시행할 수 있다. '
                                '이 경우 대통령령으로 정하는 인사상 우대 및 교육의 실시 등의 사항을 포함하여야 '
                                '한다.\n'
                                '\t② 적극행정 추진에 관한 다음 각 호의 사항을 심의하기 위하여 지방자치단체의 '
                                '장 소속으로 적극행정위원회를 둔다. 다만, 적극행정위원회를 두기 어려운 경우에는 '
                                '인사위원회(시ㆍ도에 복수의 인사위원회를 두는 경우 제1인사위원회를 말한다)가 '
                                '적극행정위원회의 기능을 대신할 수 있다.\t\t1. 제1항에 따른 계획 수립에 '
                                '관한 사항\n'
                                '\t\t2. 공무원이 불합리한 규제의 개선 등 공공의 이익을 위해 업무를 '
                                '적극적으로 추진하기 위하여 해당 업무의 처리 기준, 절차, 방법 등에 관한 의견 '
                                '제시를 요청한 사항\n'
                                '\t\t3. 그 밖에 적극행정 추진을 위하여 필요하다고 대통령령으로 정하는 사항\n'
                                '\n'
                                '\t③ 공무원이 적극행정을 추진한 결과에 대하여 해당 공무원의 행위에 고의 또는 '
                                '중대한 과실이 없다고 인정되는 경우에는 대통령령으로 정하는 바에 따라 징계의결등을 '
                                '하지 아니한다.\n'
                                '\t④ 교육부장관 또는 행정안전부장관은 공직사회의 적극행정 문화 조성을 위하여 '
                                '필요한 사업을 발굴하고 추진할 수 있다.\n'
                                '\t⑤ 적극행정위원회의 구성ㆍ운영 및 적극행정을 한 공무원에 대한 인사상 우대 등 '
                                '적극행정을 장려하기 위하여 필요한 사항은 대통령령으로 정한다.\n',
                        'title': '지방공무원법 0075조'},
                       {'text': '제9조의4(재산형성과정 소명 요구 등)\n'
                                '\t① 위원회는 등록의무자가 다음 각 호의 어느 하나에 해당하는 경우에는 법 '
                                '제8조제13항에 따라 재산형성과정의 소명을 요구할 수 있다. <개정 '
                                '2020.10.13>\t\t1. 직무와 관련하여 부정한 재산증식을 의심할 만한 '
                                '상당한 사유가 있는 경우\n'
                                '\t\t2. 법 제8조의2제6항에 따른 다른 법령을 위반하여 부정하게 재물 또는 '
                                '재산상 이익을 얻었다는 혐의를 입증하기 위한 경우\n'
                                '\t\t3. 재산상의 문제로 사회적 물의를 일으킨 경우\n'
                                '\t\t4. 등록의무자의 보수 수준 등을 고려할 때 특별한 사유 없이 재산의 '
                                '뚜렷한 증감이 있는 경우\n'
                                '\t\t5. 제1호부터 제4호까지의 규정에 상당하는 사유로 위원회가 소명 요구를 '
                                '의결한 경우\n'
                                '\n'
                                '\t② 재산형성과정의 소명을 요구받은 사람은 특별한 사유가 없으면 요구받은 날부터 '
                                '20일 이내에 별지 제3호의5서식의 소명서 및 증빙자료를 위원회에 제출하여야 '
                                '한다. <개정 2020.10.13>\n'
                                '\t③ 재산형성과정의 소명을 요구받은 사람은 분실ㆍ멸실 및 훼손 등의 사유로 '
                                '증빙자료를 제출할 수 없는 경우에는 위원회에 그 사실을 소명하고, '
                                '거래시기ㆍ거래상대방 및 거래목적 등을 주요내용으로 하는 증빙자료를 대체할 수 있는 '
                                '별지 제3호의6서식의 소명서(이하 "증빙자료대체소명서"라 한다)를 위원회에 '
                                '제출하여야 한다. <개정 2020.10.13>\n'
                                '\t④ 위원회는 증빙자료대체소명서의 내용에 대한 사실관계를 검증하는 과정에서 '
                                '추가소명 또는 증빙자료 제출을 요구할 수 있다.\n',
                        'title': '공직자윤리법의 시행에 관한 헌법재판소 규칙 0009조'}],
                      [{'text': '제1조(목적) 이 규칙은 「공직자윤리법」에서 중앙선거관리위원회규칙에 위임된 사항과 '
                                '그 밖에 그 법의 시행에 관하여 필요한 사항을 규정함을 목적으로 한다. <개정 '
                                '2006.1.24, 2009.2.19>\n',
                        'title': '공직자윤리법의 시행에 관한 중앙선거관리위원회 규칙 0001조'},
                       {'text': '제75조의2(적극행정의 장려)\n'
                                '\t① 지방자치단체의 장은 소속 공무원의 적극행정(공무원이 불합리한 규제의 개선 '
                                '등 공공의 이익을 위해 업무를 적극적으로 처리하는 행위를 말한다. 이하 이 조에서 '
                                '같다)을 장려하기 위하여 조례로 정하는 바에 따라 계획을 수립ㆍ시행할 수 있다. '
                                '이 경우 대통령령으로 정하는 인사상 우대 및 교육의 실시 등의 사항을 포함하여야 '
                                '한다.\n'
                                '\t② 적극행정 추진에 관한 다음 각 호의 사항을 심의하기 위하여 지방자치단체의 '
                                '장 소속으로 적극행정위원회를 둔다. 다만, 적극행정위원회를 두기 어려운 경우에는 '
                                '인사위원회(시ㆍ도에 복수의 인사위원회를 두는 경우 제1인사위원회를 말한다)가 '
                                '적극행정위원회의 기능을 대신할 수 있다.\t\t1. 제1항에 따른 계획 수립에 '
                                '관한 사항\n'
                                '\t\t2. 공무원이 불합리한 규제의 개선 등 공공의 이익을 위해 업무를 '
                                '적극적으로 추진하기 위하여 해당 업무의 처리 기준, 절차, 방법 등에 관한 의견 '
                                '제시를 요청한 사항\n'
                                '\t\t3. 그 밖에 적극행정 추진을 위하여 필요하다고 대통령령으로 정하는 사항\n'
                                '\n'
                                '\t③ 공무원이 적극행정을 추진한 결과에 대하여 해당 공무원의 행위에 고의 또는 '
                                '중대한 과실이 없다고 인정되는 경우에는 대통령령으로 정하는 바에 따라 징계의결등을 '
                                '하지 아니한다.\n'
                                '\t④ 교육부장관 또는 행정안전부장관은 공직사회의 적극행정 문화 조성을 위하여 '
                                '필요한 사업을 발굴하고 추진할 수 있다.\n'
                                '\t⑤ 적극행정위원회의 구성ㆍ운영 및 적극행정을 한 공무원에 대한 인사상 우대 등 '
                                '적극행정을 장려하기 위하여 필요한 사항은 대통령령으로 정한다.\n',
                        'title': '지방공무원법 0075조'}]]}
```
</div>
</details>





## 04-RelationExtraction-KETI

* 웹 API 정보: `http://ketiair.com:10022/`

* 입력 파라미터

| Key       | Value                                      | Explanation                                                  |
| --------- | ------------------------------------------ | ------------------------------------------------------------ |
| doc       | str                                        | (required) 관계 추출을 수행할 문서                           |
| arg_pairs | list[list[list[int,int],list[int,int]]] | (optional) 관계를 알고 싶은 객체 쌍들의 문서 내 시작･종료 위치, 주로 주어･목적어 쌍 |

<<<<<<< HEAD
* 입력 예시

```json
{
    "doc":{
        "text":"배우 소이현, 인교진 씨 부부가 SBS '동상이몽2 너는 내 운명'(이하 동상이몽2)에서 하차한다.",
        "language":"kr",
        "domain":"common-sense"
    },
    "arg_pairs":[
        [
            [3,5],
            [8,10]
        ]
=======
<details>
<summary> * 입력 예시 (click)</summary>
<div markdown="1">

```json
{
  "doc": "문성민은 경기대학교에 입학하여 아내인 이선희와 함께 경기대학교의 전성기를 이끌면서 하계대회, 전국체전, 최강전 등 3관왕을 이룬다.",
  "arg_pairs":[
    [
      [0,2],
      [5,8]
    ],
    [
      [0,2],
      [21,23]
>>>>>>> fd925f8e
    ]
}
```

</div>
</details>

<details>
<summary> * 출력 예시 (click)</summary>
<div markdown="1">

```json
{
  "result":
    [
      {
        "subject": "문성민",
        "relation": "per:schools_attended",
        "object": "경기대학"
      },
      {
        "subject": "문성민",
        "relation": "per:spouse",
        "object": "이선희"
    }
  ]
}
```
</div>
</details>

* 출력 예시

```json
{"result": ["per:spouse"]}
```



## 06-KnowledgeMerging-YONSEI

* 웹 API 정보: 

* 입력 파라미터
  * 04-RelationExtractoin의 출력과 동일

| Key         | Value                    | Explanation                                         |
| ----------- | ------------------------ | --------------------------------------------------- |
| question    | dict                     | (required) 질문                                     |
| ㄴ text     | str                      | 질문 문장                                           |
| ㄴ language | str                      | 질문 문장의 언어                                    |
| ㄴ domain   | str                      | 질문의 분야                                         |
| triples     | list[tuple[str,str,str]] | (required) 문서에서 추출된 Arg0, Arg1 트리플 리스트 |

* 예시

```json
{
  "question":{
    "text":"데드풀 감독이랑 킬러의 보디가드 감독이 같은 사람이야?",
    "language":"kr",
    "domain":"common-sense"
  },
  "triples":[
    ["팀 밀러","데드풀","감독"],
    ["패트릭 휴스","킬러의 보디가드","감독"],
    ["패트릭 휴스","영화 감독","직업"]
    ]
}
```



## 08-ReRanking-POSTECH

* 웹 API 정보:

* 입력 파라미터
  * 01-Summerization, 02-KG2Text의 출력과 동일

| Key                     | Value               | Explanation                               |
| ----------------------- | ------------------- | ----------------------------------------- |
| question                | dict                | (required) 질문                           |
| ㄴ text                 | str                 | 질문 문장                                 |
| ㄴ language             | str                 | 질문 문장의 언어                          |
| ㄴ domain               | str                 | 질문의 분야                               |
| answer_list             | list(str)           | (required) 질문에 대한 답변 리스트        |
| supporting_facts_list   | list[list[str,str]] | (required) 근거 문서명 및 문장번호 리스트 |
| supporting_passage_list | list[dict]          | (required) 추출된 근거 문서들             |
| ㄴ doc_id               | str                 | 데이터를 구분하기 위한 고유값             |
| ㄴ text                 | str                 | 문서 본문                                 |
| ㄴ score                | float               | 문서와 질문의 점수                        |

* 예시

```json
{
  "question":{
    "text":"데드풀 감독이랑 킬러의 보디가드 감독이 같은 사람이야?",
    "language":"kr",
    "domain":"common-sense"
  },
  "answer_list":[
    "Yes",
    "데드풀 감독과 킬러의 보디가드 감독은 같습니다.",
    "아니오."
  ],
  "supporting_facts_list":[
    [
      "데드풀",
      2
    ],
    [
      "킬러의 보디가드",
      2
    ],
    [
      "데드풀",
      0
    ]
  ],
  "supporting_passage_list":[
    {
      "doc_id":"sample_id_01",
      "text":"데드풀은 2016년 공개된 미국의 영화이다. 엑스맨 영화 시리즈의 여덟 번째 영화이며, 데드풀을 주인공으로 한 작품이다. 시각효과와 애니메이션 연출자였던 팀 밀러가 감독을 맡았고 렛 리스와 폴 워닉이 각본을 썼다. 주인공 웨이드 윌슨 / 데드풀 역에는 전작 《엑스맨 탄생: 울버린》에서 데드풀 역이었던 라이언 레이놀즈가 그대로 역할을 이어가며, 이외에 모레나 바카링, 에드 스크라인, T. J. 밀러, 지나 카라노 등이 출연하였다. 북미에서 2016년 2월 12일 개봉했다.",
      "score":0.642
    },
    {
      "doc_id":"sample_id_02",
      "text":"킬러의 보디가드는 2017년 미국의 액션 코미디 영화로, 살인청부업자와 그의 보디가드 콤비의 이야기를 그린다. 패트릭 휴스 감독이 연출하고 라이언 레이놀즈, 새뮤얼 L. 잭슨, 게리 올드먼, 엘로디 융, 살마 아예크가 출연한다.",
      "score":0.536
    },
    {
      "doc_id":"sample_id_03",
      "text":"패트릭 휴스는 오스트레일리아의 영화 감독이다. 대표작으로 영화 레드힐(2010), 익스펜더블 3(2012), 킬러의 보디가드(2017)가 있다.",
      "score":0.219
    }
    ]
}
```


<|MERGE_RESOLUTION|>--- conflicted
+++ resolved
@@ -1032,7 +1032,6 @@
 | doc       | str                                        | (required) 관계 추출을 수행할 문서                           |
 | arg_pairs | list[list[list[int,int],list[int,int]]] | (optional) 관계를 알고 싶은 객체 쌍들의 문서 내 시작･종료 위치, 주로 주어･목적어 쌍 |
 
-<<<<<<< HEAD
 * 입력 예시
 
 ```json
@@ -1047,23 +1046,6 @@
             [3,5],
             [8,10]
         ]
-=======
-<details>
-<summary> * 입력 예시 (click)</summary>
-<div markdown="1">
-
-```json
-{
-  "doc": "문성민은 경기대학교에 입학하여 아내인 이선희와 함께 경기대학교의 전성기를 이끌면서 하계대회, 전국체전, 최강전 등 3관왕을 이룬다.",
-  "arg_pairs":[
-    [
-      [0,2],
-      [5,8]
-    ],
-    [
-      [0,2],
-      [21,23]
->>>>>>> fd925f8e
     ]
 }
 ```
